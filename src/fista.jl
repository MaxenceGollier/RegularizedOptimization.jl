--- conflicted
+++ resolved
@@ -99,10 +99,7 @@
   #do iterations
   y = (1.0-t)*s + t*v
   g = GradFcn(y) 
-<<<<<<< HEAD
-=======
   f = Fcn(y)
->>>>>>> 00ce06fe
 
   optimal = false
   tired = k ≥ max_iter
