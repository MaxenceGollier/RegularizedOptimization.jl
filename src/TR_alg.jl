--- conflicted
+++ resolved
@@ -1,6 +1,6 @@
 # Implements Algorithm 4.2 in "Interior-Point Trust-Region Method for Composite Optimization".
 
-using LinearOperators, LinearAlgebra, Arpack
+using LinearOperators, LinearAlgebra, Arpack, ShiftedProximalOperators
 export TR
 
 """Interior method for Trust Region problem
@@ -17,7 +17,7 @@
 	-maxIter Float64, maximum number of inner iterations (note: does not influence TotalCount)
 options : mutable struct TR_methods
 	-f_obj, smooth objective struct; eval, grad, Hess
-	-h_obj, nonsmooth objective struct; h, ψ, ψχprox - function projecting onto the trust region ball or ψ+χ
+	-ψ, nonsmooth objective struct; h, ψ, ψχprox - function projecting onto the trust region ball or ψ+χ
 	--
 	-FO_options, options for first order algorithm, see DescentMethods.jl for more
 	-s_alg, algorithm for descent direction, see DescentMethods.jl for more
@@ -66,56 +66,24 @@
 	FO_options = params.FO_options
 	s_alg = params.s_alg
 	χk = params.χk 
-<<<<<<< HEAD
 	f_obj = params.f
-	h_obj = params.h
-=======
-	f_obj = params.f_obj
-	f_grad = params.g_grad
-	h_obj = params.h_obj
-	λ = params.λ
->>>>>>> 866e8d48
+	ψ = params.ψ
 
 	# initialize parameters
 	xk = copy(x0)
+
+	shift!(ψ, xk, Δk)
 
 	k = 0
 	Fobj_hist = zeros(maxIter)
 	Hobj_hist = zeros(maxIter)
 	Complex_hist = zeros(maxIter)
-	headerstr = "-"^155
-	verbose != 0 && @printf(
-		"%s\n", headerstr
-	)
-	verbose != 0 && @printf(
-		"%10s | %10s | %11s | %12s | %10s | %10s | %11s | %10s | %10s | %10s | %9s | %9s\n",
-		"Iter",
-		"PG-Iter",
-		"‖Gν‖",
-		"Ratio: ρk",
-		"x status ",
-		"TR: Δk",
-		"Δk status",
-		"‖x‖   ",
-		"‖s‖   ",
-		"‖Bk‖   ",
-		"f(x)   ",
-		"h(x)   ",
-	)
-	verbose != 0 && @printf(
-		"%s\n", headerstr
-	)
-<<<<<<< HEAD
-=======
-	# make sure you only take the first output of the objective value of the true function you are minimizing
-	ObjOuter(x) = f_obj(x)[1] + λ * h_obj(x) # make the same name as in the paper f+h 
->>>>>>> 866e8d48
+	@info @sprintf "%6s %8s %8s %8s %7s %8s %7s %7s %7s %7s %1s" "iter" "PG iter" "f(x)" "h(x)" "ξ" "ρ" "Δ" "‖x‖" "‖s‖" "‖Bₖ‖" "TR"
 
 	k = 0
 	ρk = -1.0
 	α = 1.0
 	TR_stat = ""
-	x_stat = ""
 
 	# main algorithm initialization
 	# test to see if user provided a hessian
@@ -133,83 +101,69 @@
 	# keep track of old values, initialize functions
 	∇fk =  f_obj.grad(xk)
 	fk = f_obj.eval(xk)
-	hk = h_obj.eval(xk)
+	hk = ψ.h(xk)
 	s = zeros(size(xk))
-	xk⁻ = xk 
-	Gν = ∇fk*νInv
 	∇fk⁻ = ∇fk
 	funEvals = 1
 
-	kktNorm = χk(Gν)^2 / νInv
-	optimal = kktNorm < ϵ
-
-	while !optimal && k < maxIter && Δk ≥ 1e-16 
+	sNorm = 0.0
+	ξ = 0.0
+	optimal = false
+	tired = k ≥ maxIter
+
+	while !(optimal || tired)
 		# update count
 		k = k + 1 
 
 		Fobj_hist[k] = fk
 		Hobj_hist[k] = hk
 		# Print values
-		k % ptf == 0 && 
-		@printf(
-			"%11d|  %9d |  %10.5e   %10.5e   %9s   %10.5e   %10s   %9.4e   %9.4e   %9.4e   %9.4e  %9.4e\n",
-				k, funEvals,  kktNorm[1], ρk,   x_stat,  Δk, TR_stat,   χk(xk), χk(s), νInv,    fk,    hk )
-
-		TR_stat = ""
-		x_stat = ""
+		k % ptf == 0 && @info @sprintf "%6d %8d %8.1e %8.1e %7.1e %8.1e %7.1e %7.1e %7.1e %7.1e %1s" k funEvals fk hk ξ ρk Δk χk(xk) sNorm νInv TR_stat
 
 		# define inner function 
 		φ(d) = [0.5 * (d' * H * d) + ∇fk' * d + fk, H * d + ∇fk, H] # (φ, ∇φ, ∇²φ)
 
 		# define model and update ρ
-		mk(d) = 0.5 * (d' * (H * d)) + ∇fk' * d + fk + h_obj.ψk(xk + d) # psik = h -> psik = h(x+d)
+		mk(d) = 0.5 * (d' * (H * d)) + ∇fk' * d + fk + ψ(d) # psik = h -> psik = h(x+d)
 
 		# take initial step s1 and see if you can do more 
 		FO_options.ν = min(1 / νInv, Δk)
-		s1 = h_obj.ψχprox(-FO_options.ν * ∇fk, FO_options.λ * FO_options.ν, xk, Δk) # -> PG on one step s1
-		Gν .= s1 * νInv
-		χGν = χk(Gν)
-
-		if kktNorm[1] > ϵ # final stopping criteria
+		s1 = prox(ψ, -FO_options.ν * ∇fk, 1.0/νInv) # -> PG on one step s1
+		χGν = χk(s1 * νInv)
+
+		if ξ > ϵ || k==1 # final stopping criteria
 			FO_options.optTol = min(.01, sqrt(χGν)) * χGν # stopping criteria for inner algorithm 
 			FO_options.FcnDec = fk + hk - mk(s1)
-			(s, hist, funEvals) = s_alg(φ, (d) -> h_obj.ψk(xk + d), s1, (d, λν) -> h_obj.ψχprox(d, λν, xk, min(β * χk(s1), Δk)), FO_options)
-			Gν .= s / FO_options.ν
+			shift!(ψ, xk, min(β * χk(s1), Δk))
+			(s, hist, funEvals) = s_alg(φ, ψ, s1, FO_options)
 		else
 			s .= s1
 			funEvals = 1 
 		end
 
 		# update Complexity history 
-<<<<<<< HEAD
 		Complex_hist[k] += funEvals # doesn't really count because of quadratic model 
 
 		fkn = f_obj.eval(xk + s)
-		hkn = h_obj.eval(xk + s)
-=======
-		Complex_hist[k] += funEvals# doesn't really count because of quadratic model 
-
-		α = 1.0
-		# @show ObjOuter(xk), ObjOuter(xk + s), mk(zeros(size(s))), mk(s)
-		Numerator = ObjOuter(xk) - ObjOuter(xk + s)
-		Denominator = mk(zeros(size(s))) - mk(s)
->>>>>>> 866e8d48
-
-		Numerator = fk + hk - (fkn + hkn)
-		Denominator = fk + hk - mk(s)
-
-		ρk = (Numerator + 1e-16) / (Denominator + 1e-16)
-
-		if ρk > η2 
-			TR_stat = "increase"
+		hkn = ψ(s)
+
+		Δobj = fk + hk - (fkn + hkn)
+		ξ = fk + hk - mk(s)
+
+		if (ξ ≤ 0 || isnan(ξ))
+			error("failed to compute a step")
+		end
+
+		ρk = (Δobj + 1e-16) / (ξ + 1e-16)
+
+		if η2 ≤ ρk < Inf
+			TR_stat = "↗"
 			Δk = max(Δk, γ * χk(s))
-			# Δk = γ*Δk
 		else
-			TR_stat = "kept"
-		end
-
-		if ρk >= η1 
-			x_stat = "update"
+			TR_stat = "="
+		end
+
+		if η1 ≤ ρk < Inf
 			xk .+= s
 
 			#update functions
@@ -217,39 +171,34 @@
 			hk = hkn
 
 			#update gradient & hessian 
-			∇fk = f_obj.grad(xk)
-			if quasiNewtTest
-				push!(Bk, s, ∇fk - ∇fk⁻)
-			else
-				Bk = f_obj.Hess(xk)
+			optimal = ξ < ϵ
+			if !optimal 
+				∇fk = f_obj.grad(xk)
+				if quasiNewtTest
+					push!(Bk, s, ∇fk - ∇fk⁻)
+				else
+					Bk = f_obj.Hess(xk)
+				end
+				# define the Hessian 
+				H = Symmetric(Matrix(Bk))
+				# β = eigmax(H) #make a Matrix? ||B_k|| = λ(B_k) # change to opNorm(Bk, 2), arPack? 
+				νInv = (1 + θ) * maximum(abs.(eigs(H;nev=1, which=:LM)[1]))
+						
+				# store previous iterates
+				∇fk⁻ .= ∇fk
 			end
 
+			#hist update 
 			Complex_hist[k] += 1
 		end
 
-		if ρk < η1
-			x_stat = "reject"
-			TR_stat = "shrink"
+		if ρk < η1 || ρk == Inf
+			TR_stat = "↘"
 			α = .5
 			Δk = α * Δk	# * norm(s, Inf) #change to reflect trust region 
 		end
 
-		# define the Hessian 
-		H = Symmetric(Matrix(Bk))
-		# β = eigmax(H) #make a Matrix? ||B_k|| = λ(B_k) # change to opNorm(Bk, 2), arPack? 
-		νInv = (1 + θ) * maximum(abs.(eigs(H;nev=1, which=:LM)[1]))
-		
-		# update Gν with new direction
-		if x_stat == "update"
-			# kktNorm = χk(Gν)^2/νInv
-			kktNorm = Denominator
-		end
-		
-		# store previous iterates
-		xk⁻ .= xk 
-		∇fk⁻ .= ∇fk
-		optimal = kktNorm<ϵ
-
+		shift!(ψ, xk, Δk) #inefficient but placed here for now 
 
 	end
 
