--- conflicted
+++ resolved
@@ -116,10 +116,7 @@
 
     # define inner function 
     ∇φ(d) = H * d + ∇fk # (∇φ) -> PGnew (eventually get to just PG)
-<<<<<<< HEAD
-=======
     φ(d) = 0.5 * (d' * (H * d)) + ∇fk' * d + fk
->>>>>>> 00ce06fe
 
     # define model and update ρ
     mk(d) = φ(d) + ψ(d)
@@ -133,12 +130,8 @@
       FO_options.optTol = min(.01, sqrt(ξ1)) * ξ1 # stopping criteria for inner algorithm 
       FO_options.FcnDec = ξ1
       set_radius!(ψ, min(β * χ(s1), Δk))
-<<<<<<< HEAD
-      (s, funEvals) = s_alg(∇φ, ψ, s1, FO_options)
-=======
       # (s, funEvals) = QRalg(φ, ∇φ, ψ, s1, methods, params)
       (s, funEvals) = s_alg(φ, ∇φ, ψ, s1, FO_options)
->>>>>>> 00ce06fe
       ξ = fk + hk - mk(s)
     else
       s .= s1
