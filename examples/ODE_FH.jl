<<<<<<< HEAD
using Random, LinearAlgebra, TRNC, Printf,Roots, LinearOperators
using DifferentialEquations, ForwardDiff, DiffEqSensitivity

=======
using TRNC
using DiffEqSensitivity, DifferentialEquations, LinearOperators, Roots, Zygote
using LinearAlgebra, Printf, Random
>>>>>>> 866e8d48

# function FH_L0Binf()
function FH_smooth_term()
    # so we need a model solution, a gradient, and a Hessian of the system (along with some data to fit)
    function FH_ODE(dx, x, p, t)
        # p is parameter vector [I,μ, a, b, c]
        V, W = x 
        I, μ, a, b, c = p
        dx[1] = (V - V^3 / 3 -  W + I) / μ
        dx[2] = μ * (a * V - b * W + c)
    end

    u0 = [2.0; 0.0]
    tspan = (0.0, 20.0)
    savetime = .2

    pars_FH = [0.5, 0.08, 1.0, 0.8, 0.7]
    prob_FH = ODEProblem(FH_ODE, u0, tspan, pars_FH)

    # So this is all well and good, but we need a cost function and some parameters to fit. First, we take care of the parameters
    # We start by noting that the FHN model is actually the van-der-pol oscillator with some parameters set to zero
    # x' = μ(x - x^3/3 - y)
    # y' = x/μ -> here μ = 12.5
    # changing the parameters to p = [0, .08, 1.0, 0, 0]
    x0 = [0, .2, 1.0, 0, 0]
    prob_VDP = ODEProblem(FH_ODE, u0, tspan, x0)
    sol_VDP = solve(prob_VDP, reltol=1e-6, saveat=savetime)

    # also make some noise to fit later
    t = sol_VDP.t
    b = hcat(sol_VDP.u...)
    noise = .1 * randn(size(b))
    data = noise + b

    # so now that we have data, we want to formulate our optimization problem. This is going to be 
    # min_p ||f(p) - b||₂^2 + λ||p||₀
    # define your smooth objective function
    function CostFunc(p)
        temp_prob = remake(prob_FH, p=p)
        temp_sol = solve(temp_prob, Vern9(), abstol=1e-14, reltol=1e-14, saveat=savetime)
        tot_loss = 0.

        if any((temp_sol.retcode != :Success for s in temp_sol))
            tot_loss = Inf
        else
            temp_v = convert(Array, temp_sol)
            tot_loss = sum(((temp_v - data).^2) ./ 2)
        end
        return tot_loss
    end

<<<<<<< HEAD
    # function f_obj(x) # gradient and hessian info are smooth parts, m also includes nonsmooth part
    #     fk = Gradprob(x)
    #     if fk == Inf 
    #         grad = zeros(size(x))
    #         Hess = Inf*ones(size(x,1), size(x,1))
    #     else
    #         grad = Zygote.gradient(Gradprob, x)[1] 
    #         Hess = Zygote.hessian(Gradprob, x)
    #     end
    #     return fk, grad, Hess
    # end

    ϕ = FObj(CostFunc; grad = (x) -> ForwardDiff.gradient(CostFunc, x), Hess = LSR1Operator)# Hess = (x)-> ForwardDiff.hessian(CostFunc, x))
=======
    function f_obj(x) # gradient and hessian info are smooth parts, m also includes nonsmooth part
        fk = Gradprob(x)
        if fk == Inf 
            grad = zeros(size(x))
            # Hess = Inf*ones(size(x,1), size(x,1))
        else
            grad = Zygote.gradient(Gradprob, x)[1] 
            # Hess = Zygote.hessian(Gradprob, x)
        end
        return fk, grad
    end
>>>>>>> 866e8d48

    f_grad(x) = Zygote.gradient(Gradprob, x)[1]

<<<<<<< HEAD
    λ = 1.0
    function h_obj(x)
        return λ * norm(x, 0) 
    end

    # put in your initial guesses
    xi = ones(size(pars_FH))
    # this is for l0 norm 
    function prox(q, σ, xk, Δ)

        ProjB(y) = min.(max.(y, xk .- Δ), xk .+ Δ) # define outside? 
        # @show σ/λ, λ
        c = sqrt(2 * σ)
        w = xk + q
        st = zeros(size(w))

        for i = 1:length(w)
            absx = abs(w[i])
            if absx <= c
                st[i] = 0
            else
                st[i] = w[i]
            end
=======
    # return f_obj
    return Gradprob, f_grad
end

function zero_norm(x)
    return norm(x, 0) 
end

function zero_norm_prox_trust_region(q, σ, xk, Δ)
    ProjB(y) = min.(max.(y, xk .- Δ), xk .+ Δ) # define outside? 
    c = sqrt(2 * σ)
    w = xk + q
    st = zeros(size(w))

    for i = 1:length(w)
        absx = abs(w[i])
        if absx <= c
            st[i] = 0
        else
            st[i] = w[i]
>>>>>>> 866e8d48
        end
    end
    s = ProjB(st) - xk
    return s 
end

mutable struct NormL0
    w
    st
    function NormL0(n)
        new(Vector{Float64}(undef, n), Vector{Float64}(undef, n))
    end
end

<<<<<<< HEAD
    Ψ = HObj(h_obj; ψχprox = prox)

    ϵ = 1e-6
    # set all options
    Doptions = s_options(1.0; λ=λ, optTol = ϵ * (1e-6), verbose=0)

    params = TRNCstruct(ϕ, Ψ; FO_options=Doptions, χk=(s) -> norm(s, Inf))

    options = TRNCoptions(; maxIter=500, verbose=10, ϵ=ϵ, β=1e16)

    xtr, k, Fhist, Hhist, Comp_pg = TR(xi, params, options)

    function proxl0s(q, σ, xk, Δ)
        # @show σ/λ, λ
        c = sqrt(2 * σ)
        w = xk + q
        st = zeros(size(w))

        for i = 1:length(w)
            absx = abs(w[i])
            if absx <= c
                st[i] = 0
            else
                st[i] = w[i]
            end
=======
(h::NormL0)(x) = norm(x, 0)

function prox(h::NormL0, q, σ, xk)
    c = sqrt(2 * σ)
    h.w .= xk .+ q

    for i = 1:length(h.w)
        absx = abs(h.w[i])
        if absx ≤ c
            h.st[i] = 0
        else
            h.st[i] = h.w[i]
        end
    end
    h.st .-= xk
    return h.st
end

function prox(h::NormL0, q, σ, xk, Δ)
    ProjB!(y) = begin
        for i ∈ eachindex(y)
            y[i] = min(max(y[i], xk[i] - Δ), xk[i] + Δ)
>>>>>>> 866e8d48
        end
    end
    c = sqrt(2 * σ)
    h.w .= xk .+ q

<<<<<<< HEAD
    Ψ.ψχprox = proxl0s
    parametersLM = TRNCstruct(ϕ, Ψ; FO_options=Doptions, χk=(s) -> norm(s, Inf))
    optionsLM = TRNCoptions(; σk=1e4, ϵ=ϵ, verbose=10) # options, such as printing (same as above), tolerance, γ, σ, τ, w/e

    # input initial guess
    xlm, klm, Fhistlm, Hhistlm, Comp_pglm = QuadReg(xi, parametersLM, optionsLM)


    @show xtr
    # @show xlm
    @show x0



    # function h_obj(x)
    #     if norm(x,0) ≤ δ
    #         h = 0
    #     else
    #         h = Inf
    #     end
    #     return h 
    # end

    # function prox(q, σ, xk, Δ)
    #     ProjB(w) = min.(max.(w, xk.-Δ), xk.+Δ)
    #     y = q + xk 
    #     #find largest entries
    #     p = sortperm(abs.(y), rev = true)
    #     y[p[δ+1:end]].=0 #set smallest to zero 
    #     y = ProjB(y)#put largest entries in projection
    #     s = y - xk 

    #     return s 
# end
=======
    for i = 1:length(h.w)
        absx = abs(h.w[i])
        if absx ≤ c
            h.st[i] = 0
        else
            h.st[i] = h.w[i]
        end
    end
    ProjB!(h.st)
    h.st .-= xk
    return h.st
end

function zero_norm_prox(q, σ, xk, args...)
    c = sqrt(2 * σ)
    w = xk + q
    st = zeros(length(w))

    for i = 1:length(w)
        absx = abs(w[i])
        if absx ≤ c
            st[i] = 0
        else
            st[i] = w[i]
        end
    end
    s = st - xk
    return s
end

function solve_FH_trust_region(; λ=1.0, ϵ=1.0e-6)
    f_obj, f_grad = FH_smooth_term()
    Doptions = s_params(1.0; λ=λ, optTol=ϵ * (1e-6), verbose=0)
    params = TRNCmethods(x -> (f_obj(x), f_grad(x)),
                         (args...; kwargs...) -> error("should not have called this method!"),
                         zero_norm,
                         λ;
                         FO_options=Doptions,
                         ψχprox=zero_norm_prox_trust_region,
                         χk=s -> norm(s, Inf),
                         HessApprox=LSR1Operator)

    options = TRNCparams(; maxIter=500, verbose=10, ϵD=ϵ, β=1e16)

    # input initial guess
    xi = ones(5)
    xtr, k, Fhist, Hhist, Comp_pg = TR(xi, params, options)
    return xtr, k, Fhist, Hhist, Comp_pg
end

function solve_FH_QR(; λ=1.0, ϵ=1.0e-4)
    # f_obj = FH_smooth_term()
    f_obj, f_grad = FH_smooth_term()
    Doptions = s_params(1.0; λ=λ, optTol=ϵ * (1e-6), verbose=0)
    h = NormL0(5)
    parametersQR = TRNCmethods(f_obj,
                               f_grad,
                               h,  # zero_norm,
                               λ;
                               FO_options=Doptions,
                               ψχprox=(args...) -> prox(h, args...),  # zero_norm_prox,
                               χk=s -> norm(s, Inf))
 
    optionsQR = TRNCparams(; maxIter=10000, σk=1e4, ϵD=ϵ, verbose=2) # options, such as printing (same as above), tolerance, γ, σ, τ, w/e

    # input initial guess
    xi = ones(5)
    xQR, kQR, FhistQR, HhistQR, Comp_pgQR = TRNC.QR(xi, parametersQR, optionsQR)
    return xQR, kQR, FhistQR, HhistQR, Comp_pgQR
end

function zero_norm_ball(x, δ=1)
    if norm(x, 0) ≤ δ
        h = 0.0
    else
        h = Inf
    end
    return h 
end

function zero_norm_ball_prox_trust_region(q, σ, xk, Δ, δ=1)
    ProjB(w) = min.(max.(w, xk.-Δ), xk.+Δ)
    y = q + xk 
    #find largest entries
    p = sortperm(abs.(y), rev = true)
    y[p[δ+1:end]].=0 #set smallest to zero 
    y = ProjB(y)#put largest entries in projection
    s = y - xk 
    return s 
>>>>>>> 866e8d48
end<|MERGE_RESOLUTION|>--- conflicted
+++ resolved
@@ -1,12 +1,7 @@
-<<<<<<< HEAD
-using Random, LinearAlgebra, TRNC, Printf,Roots, LinearOperators
-using DifferentialEquations, ForwardDiff, DiffEqSensitivity
-
-=======
 using TRNC
-using DiffEqSensitivity, DifferentialEquations, LinearOperators, Roots, Zygote
+using ADNLPModels
+using DiffEqSensitivity, DifferentialEquations, LinearOperators, Roots, ForwardDiff
 using LinearAlgebra, Printf, Random
->>>>>>> 866e8d48
 
 # function FH_L0Binf()
 function FH_smooth_term()
@@ -58,67 +53,69 @@
         return tot_loss
     end
 
-<<<<<<< HEAD
-    # function f_obj(x) # gradient and hessian info are smooth parts, m also includes nonsmooth part
-    #     fk = Gradprob(x)
-    #     if fk == Inf 
-    #         grad = zeros(size(x))
-    #         Hess = Inf*ones(size(x,1), size(x,1))
-    #     else
-    #         grad = Zygote.gradient(Gradprob, x)[1] 
-    #         Hess = Zygote.hessian(Gradprob, x)
+
+    ϕ = FObj(CostFunc; grad = (x) -> ForwardDiff.gradient(CostFunc, x), Hess = LSR1Operator)# Hess = (x)-> ForwardDiff.hessian(CostFunc, x))
+
+    return ϕ
+end
+
+    λ = 1.0
+    # function h_obj(x)
+    #     return λ * norm(x, 0) 
+    # end
+
+    # # put in your initial guesses
+    # xi = ones(size(pars_FH))
+    # # this is for l0 norm 
+    # function prox(q, σ, xk, Δ)
+
+    #     ProjB(y) = min.(max.(y, xk .- Δ), xk .+ Δ) # define outside? 
+    #     # @show σ/λ, λ
+    #     c = sqrt(2 * σ)
+    #     w = xk + q
+    #     st = zeros(size(w))
+
+    #     for i = 1:length(w)
+    #         absx = abs(w[i])
+    #         if absx <= c
+    #             st[i] = 0
+    #         else
+    #             st[i] = w[i]
+    #         end
     #     end
-    #     return fk, grad, Hess
-    # end
-
-    ϕ = FObj(CostFunc; grad = (x) -> ForwardDiff.gradient(CostFunc, x), Hess = LSR1Operator)# Hess = (x)-> ForwardDiff.hessian(CostFunc, x))
-=======
-    function f_obj(x) # gradient and hessian info are smooth parts, m also includes nonsmooth part
-        fk = Gradprob(x)
-        if fk == Inf 
-            grad = zeros(size(x))
-            # Hess = Inf*ones(size(x,1), size(x,1))
-        else
-            grad = Zygote.gradient(Gradprob, x)[1] 
-            # Hess = Zygote.hessian(Gradprob, x)
-        end
-        return fk, grad
-    end
->>>>>>> 866e8d48
-
-    f_grad(x) = Zygote.gradient(Gradprob, x)[1]
-
-<<<<<<< HEAD
-    λ = 1.0
-    function h_obj(x)
-        return λ * norm(x, 0) 
-    end
-
-    # put in your initial guesses
-    xi = ones(size(pars_FH))
-    # this is for l0 norm 
-    function prox(q, σ, xk, Δ)
-
-        ProjB(y) = min.(max.(y, xk .- Δ), xk .+ Δ) # define outside? 
-        # @show σ/λ, λ
-        c = sqrt(2 * σ)
-        w = xk + q
-        st = zeros(size(w))
-
-        for i = 1:length(w)
-            absx = abs(w[i])
-            if absx <= c
-                st[i] = 0
-            else
-                st[i] = w[i]
-            end
-=======
-    # return f_obj
-    return Gradprob, f_grad
-end
+    #     s = ProjB(st) - xk
+    #     return s 
+    # end
+    # Ψ = HObj(h_obj; ψχprox = prox)
+
+    # ϵ = 1e-6
+    # # set all options
+    # Doptions = s_options(1.0; λ=λ, optTol = ϵ * (1e-6), verbose=0)
+
+    # params = TRNCstruct(ϕ, Ψ; FO_options=Doptions, χk=(s) -> norm(s, Inf))
+
+    # options = TRNCoptions(; maxIter=500, verbose=10, ϵ=ϵ, β=1e16)
+
+    # xtr, k, Fhist, Hhist, Comp_pg = TR(xi, params, options)
+
+    # function proxl0s(q, σ, xk, Δ)
+    #     # @show σ/λ, λ
+    #     c = sqrt(2 * σ)
+    #     w = xk + q
+    #     st = zeros(size(w))
+
+    #     for i = 1:length(w)
+    #         absx = abs(w[i])
+    #         if absx <= c
+    #             st[i] = 0
+    #         else
+    #             st[i] = w[i]
+    #         end
+    #     end
+    # end
 
 function zero_norm(x)
-    return norm(x, 0) 
+    return λ * norm(x, 0) 
 end
 
 function zero_norm_prox_trust_region(q, σ, xk, Δ)
@@ -133,49 +130,21 @@
             st[i] = 0
         else
             st[i] = w[i]
->>>>>>> 866e8d48
         end
     end
     s = ProjB(st) - xk
     return s 
 end
-
 mutable struct NormL0
     w
     st
-    function NormL0(n)
-        new(Vector{Float64}(undef, n), Vector{Float64}(undef, n))
-    end
-end
-
-<<<<<<< HEAD
-    Ψ = HObj(h_obj; ψχprox = prox)
-
-    ϵ = 1e-6
-    # set all options
-    Doptions = s_options(1.0; λ=λ, optTol = ϵ * (1e-6), verbose=0)
-
-    params = TRNCstruct(ϕ, Ψ; FO_options=Doptions, χk=(s) -> norm(s, Inf))
-
-    options = TRNCoptions(; maxIter=500, verbose=10, ϵ=ϵ, β=1e16)
-
-    xtr, k, Fhist, Hhist, Comp_pg = TR(xi, params, options)
-
-    function proxl0s(q, σ, xk, Δ)
-        # @show σ/λ, λ
-        c = sqrt(2 * σ)
-        w = xk + q
-        st = zeros(size(w))
-
-        for i = 1:length(w)
-            absx = abs(w[i])
-            if absx <= c
-                st[i] = 0
-            else
-                st[i] = w[i]
-            end
-=======
-(h::NormL0)(x) = norm(x, 0)
+    λ
+    function NormL0(n, λ)
+        new(Vector{Float64}(undef, n), Vector{Float64}(undef, n), λ)
+    end
+end
+
+(h::NormL0)(x) = λ*norm(x, 0)
 
 function prox(h::NormL0, q, σ, xk)
     c = sqrt(2 * σ)
@@ -197,24 +166,33 @@
     ProjB!(y) = begin
         for i ∈ eachindex(y)
             y[i] = min(max(y[i], xk[i] - Δ), xk[i] + Δ)
->>>>>>> 866e8d48
         end
     end
     c = sqrt(2 * σ)
     h.w .= xk .+ q
-
-<<<<<<< HEAD
-    Ψ.ψχprox = proxl0s
-    parametersLM = TRNCstruct(ϕ, Ψ; FO_options=Doptions, χk=(s) -> norm(s, Inf))
-    optionsLM = TRNCoptions(; σk=1e4, ϵ=ϵ, verbose=10) # options, such as printing (same as above), tolerance, γ, σ, τ, w/e
+    for i = 1:length(h.w)
+        absx = abs(h.w[i])
+        if absx ≤ c
+            h.st[i] = 0
+        else
+            h.st[i] = h.w[i]
+        end
+    end
+    ProjB!(h.st)
+    h.st .-= xk
+    return h.st
+end
+    # Ψ.ψχprox = proxl0s
+    # parametersLM = TRNCstruct(ϕ, Ψ; FO_options=Doptions, χk=(s) -> norm(s, Inf))
+    # optionsLM = TRNCoptions(; σk=1e4, ϵ=ϵ, verbose=10) # options, such as printing (same as above), tolerance, γ, σ, τ, w/e
 
     # input initial guess
-    xlm, klm, Fhistlm, Hhistlm, Comp_pglm = QuadReg(xi, parametersLM, optionsLM)
-
-
-    @show xtr
+    # xlm, klm, Fhistlm, Hhistlm, Comp_pglm = QRalg(xi, parametersLM, optionsLM)
+
+
+    # @show xtr
     # @show xlm
-    @show x0
+    # @show x0
 
 
 
@@ -238,19 +216,7 @@
 
     #     return s 
 # end
-=======
-    for i = 1:length(h.w)
-        absx = abs(h.w[i])
-        if absx ≤ c
-            h.st[i] = 0
-        else
-            h.st[i] = h.w[i]
-        end
-    end
-    ProjB!(h.st)
-    h.st .-= xk
-    return h.st
-end
+
 
 function zero_norm_prox(q, σ, xk, args...)
     c = sqrt(2 * σ)
@@ -270,18 +236,17 @@
 end
 
 function solve_FH_trust_region(; λ=1.0, ϵ=1.0e-6)
-    f_obj, f_grad = FH_smooth_term()
-    Doptions = s_params(1.0; λ=λ, optTol=ϵ * (1e-6), verbose=0)
-    params = TRNCmethods(x -> (f_obj(x), f_grad(x)),
-                         (args...; kwargs...) -> error("should not have called this method!"),
-                         zero_norm,
-                         λ;
+    ϕ = FH_smooth_term()
+    Doptions = s_params(1.0, λ; optTol=ϵ * (1e-6), verbose=0)
+    params = TRNCmethods(ϕ,
+                        #  (args...; kwargs...) -> error("should not have called this method!"),
+                         zero_norm;
                          FO_options=Doptions,
                          ψχprox=zero_norm_prox_trust_region,
-                         χk=s -> norm(s, Inf),
-                         HessApprox=LSR1Operator)
-
-    options = TRNCparams(; maxIter=500, verbose=10, ϵD=ϵ, β=1e16)
+                         χk=s -> norm(s, Inf)
+                         )
+
+    options = TRNCparams(; maxIter=500, verbose=10, ϵ=ϵ, β=1e16)
 
     # input initial guess
     xi = ones(5)
@@ -291,13 +256,11 @@
 
 function solve_FH_QR(; λ=1.0, ϵ=1.0e-4)
     # f_obj = FH_smooth_term()
-    f_obj, f_grad = FH_smooth_term()
-    Doptions = s_params(1.0; λ=λ, optTol=ϵ * (1e-6), verbose=0)
-    h = NormL0(5)
-    parametersQR = TRNCmethods(f_obj,
-                               f_grad,
-                               h,  # zero_norm,
-                               λ;
+    ϕ = FH_smooth_term()
+    Doptions = s_params(1.0, λ; optTol=ϵ * (1e-6), verbose=0)
+    h = NormL0(5, λ)
+    parametersQR = TRNCmethods(ϕ,
+                               h;
                                FO_options=Doptions,
                                ψχprox=(args...) -> prox(h, args...),  # zero_norm_prox,
                                χk=s -> norm(s, Inf))
@@ -306,7 +269,7 @@
 
     # input initial guess
     xi = ones(5)
-    xQR, kQR, FhistQR, HhistQR, Comp_pgQR = TRNC.QR(xi, parametersQR, optionsQR)
+    xQR, kQR, FhistQR, HhistQR, Comp_pgQR = TRNC.QRalg(xi, parametersQR, optionsQR)
     return xQR, kQR, FhistQR, HhistQR, Comp_pgQR
 end
 
@@ -328,5 +291,4 @@
     y = ProjB(y)#put largest entries in projection
     s = y - xk 
     return s 
->>>>>>> 866e8d48
 end